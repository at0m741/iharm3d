/******************************************************************************
 *                                                                            *
 * FIXUP.C                                                                    *
 *                                                                            *
 * REPAIR INTEGRATION FAILURES                                                *
 *                                                                            *
 ******************************************************************************/

#include "decs.h"

<<<<<<< HEAD
// Apply floors to density, internal energy
// TODO can this be made faster?
=======
#define OLD_FLOORS 0
#define DRIFT_FLOORS 0

// Apply floors to density, internal energy
// TODO can this be made faster?  I may be calling get_state too much
>>>>>>> dbdba724
void fixup(struct GridGeom *G, struct FluidState *S)
{
  timer_start(TIMER_FIXUP);

<<<<<<< HEAD
#pragma omp parallel for collapse(3)
  ZLOOP fixup1zone(G, S, i, j, k);

=======
#if !OLD_FLOORS
  get_state_vec(G, S, CENT, 0, N3-1, 0, N2-1, 0, N1-1);
#endif

#pragma omp parallel for collapse(3)
  ZLOOP fixup1zone(G, S, i, j, k);

#if !OLD_FLOORS
  get_state_vec(G, S, CENT, 0, N3-1, 0, N2-1, 0, N1-1);
#endif

>>>>>>> dbdba724
  timer_stop(TIMER_FIXUP);
}

inline void ucon_to_utcon(struct GridGeom *G, int i, int j, double ucon[NDIM], double utcon[NDIM])
{
  double alpha, beta[NDIM], gamma;

  alpha = 1./sqrt(-G->gcon[CENT][0][0][j][i]);
  for (int mu = 1; mu < NDIM; mu++) {
    beta[mu] = G->gcon[CENT][0][mu][j][i]*alpha*alpha;
  }
  gamma = alpha*ucon[0];

  utcon[0] = 0.;
  for (int mu = 1; mu < NDIM; mu++) {
    utcon[mu] = ucon[mu] + gamma*beta[mu]/alpha;
  }
}

inline double ut_calc_3vel(struct GridGeom *G, int i, int j, double vcon[NDIM])
{
  double AA, BB, CC, DD;

  AA = G->gcov[CENT][0][0][j][i];
  BB = 2.*(G->gcov[CENT][0][1][j][i]*vcon[1] +
      G->gcov[CENT][0][2][j][i]*vcon[2] +
      G->gcov[CENT][0][3][j][i]*vcon[3]);
  CC = G->gcov[CENT][1][1][j][i]*vcon[1]*vcon[1] +
      G->gcov[CENT][2][2][j][i]*vcon[2]*vcon[2] +
      G->gcov[CENT][3][3][j][i]*vcon[3]*vcon[3] +
       2.*(G->gcov[CENT][1][2][j][i]*vcon[1]*vcon[2] +
	   G->gcov[CENT][1][3][j][i]*vcon[1]*vcon[3] +
	   G->gcov[CENT][2][3][j][i]*vcon[2]*vcon[3]);
  DD = 1./(AA + BB + CC);

  if (DD < -G->gcon[CENT][0][0][j][i]) {
    DD = -G->gcon[CENT][0][0][j][i];
  }

  return sqrt(DD);
}

#define BSQORHOMAX (50.)
#define BSQOUMAX (2500.)
#define UORHOMAX (50.)
inline void fixup1zone(struct GridGeom *G, struct FluidState *S, int i, int j, int k)
{
  double rhoflr, uflr, f;
  double rhoscal, uscal;

<<<<<<< HEAD
#if METRIC == MKS
  double r, th, X[NDIM];
  coord(i, j, k, CENT, X);
  bl_coord(X, &r, &th);

  // Classic harm floors
  rhoscal = pow(r, -2.);
  uscal = pow(rhoscal, gam);
  // Very classic floors
  //rhoscal = pow(r,-1.5);
  //uscal = rhoscal/r;
  rhoflr = RHOMIN*rhoscal;
  uflr = UUMIN*uscal;
#elif METRIC == MINKOWSKI
  rhoscal = 1.e-2;
  uscal = 1.e-2;
  rhoflr = RHOMIN*rhoscal;
  uflr = UUMIN*uscal;
#endif
  rhoflr = MY_MAX(rhoflr, RHOMINLIMIT);
  uflr = MY_MAX(uflr, UUMINLIMIT);

  // Higher floors for large field

#define OLDFLOORS 0
#if OLDFLOORS
  // FLUID FRAME FLOORS
  S->P[RHO][k][j][i] = MY_MAX(rhoflr, S->P[RHO][k][j][i]);
  S->P[UU][k][j][i] = MY_MAX(uflr, S->P[UU][k][j][i]);
#else
  get_state(G, S, i, j, k, CENT);
=======
  if(METRIC == MKS) {
    double r, th, X[NDIM];
    coord(i, j, k, CENT, X);
    bl_coord(X, &r, &th);

    // Classic harm floors
    rhoscal = pow(r, -2.);
    uscal = pow(rhoscal, gam);
    // Very classic floors
//    rhoscal = pow(r,-1.5);
//    uscal = rhoscal/r;
    rhoflr = RHOMIN*rhoscal;
    uflr = UUMIN*uscal;
  } else if (METRIC == MINKOWSKI) {
    rhoscal = 1.e-2;
    uscal = 1.e-2;
    rhoflr = RHOMIN*rhoscal;
    uflr = UUMIN*uscal;
  }

  rhoflr = MY_MAX(rhoflr, RHOMINLIMIT);
  uflr = MY_MAX(uflr, UUMINLIMIT);

#if OLD_FLOORS
  // Fluid frame floors: don't conserve momentum
  if (S->P[RHO][k][j][i] < rhoflr) {
    S->P[RHO][k][j][i] = rhoflr;
  }
  if (S->P[UU][k][j][i] < uflr) {
    S->P[UU][k][j][i] = uflr;
  }
#else
  // Do this call if get_state_vec not called above
  //get_state(G, S, i, j, k, CENT);
>>>>>>> dbdba724
  double bsq = bsq_calc(S, i, j, k);
  rhoflr = MY_MAX(rhoflr, bsq/BSQORHOMAX);
  uflr = MY_MAX(uflr, bsq/BSQOUMAX);
  rhoflr = MY_MAX(rhoflr, S->P[UU][k][j][i]/UORHOMAX);

  if (rhoflr > S->P[RHO][k][j][i] || uflr > S->P[UU][k][j][i]) { // Apply floors

    double trans = 10.*bsq/MY_MIN(S->P[RHO][k][j][i], S->P[UU][k][j][i]) - 1.;

<<<<<<< HEAD
    if (trans > 0.) { // Strongly magnetized region; use drift frame floors
=======
    if (trans > 0. && DRIFT_FLOORS == 1) { // Strongly magnetized region; use drift frame floors
>>>>>>> dbdba724
      // Preserve pre-floor primitives
      double pv_prefloor[NVAR];
      PLOOP pv_prefloor[ip] = S->P[ip][k][j][i];

      // Update according to floor
      S->P[RHO][k][j][i] = MY_MAX(S->P[RHO][k][j][i], rhoflr);
      S->P[UU][k][j][i] = MY_MAX(S->P[UU][k][j][i], uflr);

      trans = MY_MIN(trans, 1.);

      // Set velocity to drift velocity
      double betapar = -S->bcon[0][k][j][i]/((bsq + SMALL)*S->ucon[0][k][j][i]);
      double betasq = MY_MIN((betapar*betapar*bsq),
			     (1. - 1./(GAMMAMAX*GAMMAMAX)));

      double gamma = 1./sqrt(1. - betasq);

      double ucon[NDIM], ucon_dr[NDIM]; // TODO ucon name is reused for ut*vcon below
      DLOOP1 {
<<<<<<< HEAD
	ucon[mu] = S->ucon[mu][k][j][i];
	ucon_dr[mu] = gamma
	    * (S->ucon[mu][k][j][i] + betapar * S->bcon[mu][k][j][i]);
=======
        ucon[mu] = S->ucon[mu][k][j][i];
        ucon_dr[mu] = gamma
            * (S->ucon[mu][k][j][i] + betapar * S->bcon[mu][k][j][i]);
>>>>>>> dbdba724
      }

      double bcon_local[NDIM], bcov_local[NDIM];
      DLOOP1 {
<<<<<<< HEAD
	bcon_local[mu] = (mu == 0) ? 0 : S->P[B1 - 1 + mu][k][j][i];
=======
        bcon_local[mu] = (mu == 0) ? 0 : S->P[B1 - 1 + mu][k][j][i];
>>>>>>> dbdba724
      }

      double gcov_local[NDIM][NDIM];
      get_gcov(G, i, j, CENT, gcov_local);
      lower(bcon_local, gcov_local, bcov_local);

      double bsq_local = dot(bcon_local, bcov_local);
      double b_local = sqrt(bsq_local);

      double udotB = dot(ucon, bcov_local);

      // Enthalpy before floors are applied
      double wold = pv_prefloor[RHO] + pv_prefloor[UU]*gam;
      double QdotB = udotB*wold*ucon[0];

      // Apply floors to enthalpy and recompute parallel velocity
      double wnew = S->P[RHO][k][j][i] + S->P[UU][k][j][i]*gam;
      double x = 2.*QdotB/(b_local*wnew*ucon_dr[0] + SMALL);
      double vpar = x/(ucon_dr[0]*(1. + sqrt(1. + x*x)));

      double vcon[NDIM];
      vcon[0]  = 1.;
      for (int mu = 1; mu < NDIM; mu++) {
        vcon[mu] = vpar*bcon_local[mu]/(b_local + SMALL) + ucon_dr[mu]/ucon_dr[0];
      }

      double ut = 0, utcon[NDIM];
      ut = ut_calc_3vel(G, i, j, vcon);

      DLOOP1 ucon[mu] = ut*vcon[mu];
      ucon_to_utcon(G, i, j, ucon, utcon);

      // Convert 3-velocity to relative 4-velocity and store in primitives
      for (int mu = 1; mu < NDIM; mu++) {
<<<<<<< HEAD
	  S->P[mu+UU][k][j][i] = utcon[mu]*trans + pv_prefloor[mu+UU]*(1. - trans);
=======
        S->P[mu+UU][k][j][i] = utcon[mu]*trans + pv_prefloor[mu+UU]*(1. - trans);
>>>>>>> dbdba724
      }
    } else { // Weakly magnetized region; use normal observer frame floors

      double Padd[NVAR];
      PLOOP Padd[ip] = 0.;
      Padd[RHO] = MY_MAX(0., rhoflr - S->P[RHO][k][j][i]);
      Padd[UU] = MY_MAX(0., uflr - S->P[UU][k][j][i]);

      // Pull a /pretty bad/ hack to get 1-zone calculations
      // TODO come back to this and re-think larger architecture
      double P_bkp[NVAR], U_bkp[NVAR];
      PLOOP {
        P_bkp[ip] = S->P[ip][k][j][i];
        U_bkp[ip] = S->U[ip][k][j][i];

        S->P[ip][k][j][i] = Padd[ip];
        S->U[ip][k][j][i] = 0;
      }

      double Uadd[NVAR];
      get_state(G, S, i, j, k, CENT);
      prim_to_flux(G, S, i, j, k, 0, CENT, S->U);

      PLOOP {
        Uadd[ip] = S->U[ip][k][j][i];

        S->P[ip][k][j][i] = P_bkp[ip];
        S->U[ip][k][j][i] = U_bkp[ip];
      }

      get_state(G, S, i, j, k, CENT);
      prim_to_flux(G, S, i, j, k, 0, CENT, S->U);

      PLOOP {
<<<<<<< HEAD
	S->U[ip][k][j][i] += Uadd[ip];
	S->P[ip][k][j][i] += Padd[ip];
=======
        S->U[ip][k][j][i] += Uadd[ip];
        S->P[ip][k][j][i] += Padd[ip];
>>>>>>> dbdba724
      }

      U_to_P(G, S, i, j, k, CENT);
    }
  }
#endif

#if ELECTRONS
  // Reset entropy after floors
  S->P[KTOT][k][j][i] = (gam - 1.)*S->P[UU][k][j][i]/pow(S-P[RHO][k][j][i],gam);

  // Set KTOTMAX to 3 by controlling u, to avoid anomalous cooling from funnel
  // wall
  double KTOTMAX = 3.;
  if (S->P[KTOT][k][j][i] > KTOTMAX) {
    S->P[UU][k][j][i] = KTOTMAX*pow(S-P[RHO][k][j][i],gam)/(gam-1.);
    S->P[KTOT][k][j][i] = KTOTMAX;
  }
#endif // ELECTRONS

  // Limit gamma with respect to normal observer
  double gamma = mhd_gamma_calc(G, S, i, j, k, CENT);

  if (gamma > GAMMAMAX) {
    double f = sqrt((GAMMAMAX*GAMMAMAX - 1.)/(gamma*gamma - 1.));
    S->P[U1][k][j][i] *= f;
    S->P[U2][k][j][i] *= f;
    S->P[U3][k][j][i] *= f;
  }

  // Get state to have consistent P,u/b
<<<<<<< HEAD
  get_state(G, S, i, j, k, CENT);
=======
  // Do this call if not get_state_vec above
  //get_state(G, S, i, j, k, CENT);
>>>>>>> dbdba724

}

// Replace bad points with values interpolated from neighbors
#define FLOOP for(int ip=0;ip<B1;ip++)
void fixup_utoprim(struct GridGeom *G, struct FluidState *S)
{
  timer_start(TIMER_FIXUP);

  // Flip the logic of the pflag[] so that it now indicates which cells are good
#pragma omp parallel for simd collapse(2)
  ZLOOPALL {
    pflag[k][j][i] = !pflag[k][j][i];
  }

  int nfixed_utop = 0;
#pragma omp parallel for simd collapse(2) reduction (+:nfixed_utop)
  ZLOOP {
    // Count the 0 = bad cells
    nfixed_utop += !pflag[k][j][i];
  }

  // Make sure we are not using ill defined corner regions
  // I don't think 27 iterations is worth OpenMP
  for (int k = 0; k < NG; k++) {
    for (int j = 0; j < NG; j++) {
      for (int i = 0; i < NG; i++) {
        pflag[k][j][i] = 0;
        pflag[k][j][i+N1+NG] = 0;
        pflag[k][j+N2+NG][i] = 0;
        pflag[k+N3+NG][j][i] = 0;
        pflag[k][j+N2+NG][i+N1+NG] = 0;
        pflag[k+N3+NG][j][i+N1+NG] = 0;
        pflag[k+N3+NG][j+N2+NG][i] = 0;
        pflag[k+N3+NG][j+N2+NG][i+N1+NG] = 0;
      }
    }
  }

  // Fix the interior points first
  int bad = 0;
  do {
    bad = 0;
    // TODO is this okay? Not /quite/ deterministic...
<<<<<<< HEAD
//#pragma omp parallel for simd collapse(2) reduction(+:bad)
=======
//#pragma omp parallel for collapse(3) reduction(+:bad)
>>>>>>> dbdba724
    ZLOOP {
      if (pflag[k][j][i] == 0) {
        double wsum = 0.;
        double sum[B1];
        FLOOP sum[ip] = 0.;
        for (int l = -1; l < 2; l++) {
          for (int m = -1; m < 2; m++) {
            for (int n = -1; n < 2; n++) {
              double w = 1./(abs(l) + abs(m) + abs(n) + 1)*pflag[k+n][j+m][i+l];
              wsum += w;
              FLOOP sum[ip] += w*S->P[ip][k+n][j+m][i+l];
            }
          }
        }
        if(wsum < 1.e-10) {
          fprintf(stderr, "fixup_utoprim problem: No usable neighbors!\n");
          bad++;
          continue;
        }
        FLOOP S->P[ip][k][j][i] = sum[ip]/wsum;

        // Cell is fixed, can now use for other interpolations
        pflag[k][j][i] = 1;

#if !OLD_FLOORS
        get_state(G, S, i, j, k, CENT);
#endif
        fixup1zone(G, S, i, j, k);
#if !OLD_FLOORS
        get_state(G, S, i, j, k, CENT);
#endif
      }
    }
  } while (bad > 0);

  fprintf(stderr, "Fixed %d cells\n", nfixed_utop);

  // Flip back pflag
#pragma omp parallel for simd collapse(2)
  ZLOOPALL {
    pflag[k][j][i] = !pflag[k][j][i];
  }

  timer_stop(TIMER_FIXUP);
}
#undef FLOOP<|MERGE_RESOLUTION|>--- conflicted
+++ resolved
@@ -8,37 +8,26 @@
 
 #include "decs.h"
 
-<<<<<<< HEAD
-// Apply floors to density, internal energy
-// TODO can this be made faster?
-=======
 #define OLD_FLOORS 0
 #define DRIFT_FLOORS 0
 
 // Apply floors to density, internal energy
 // TODO can this be made faster?  I may be calling get_state too much
->>>>>>> dbdba724
 void fixup(struct GridGeom *G, struct FluidState *S)
 {
   timer_start(TIMER_FIXUP);
 
-<<<<<<< HEAD
+#if !OLD_FLOORS
+  get_state_vec(G, S, CENT, 0, N3-1, 0, N2-1, 0, N1-1);
+#endif
+
 #pragma omp parallel for collapse(3)
   ZLOOP fixup1zone(G, S, i, j, k);
 
-=======
 #if !OLD_FLOORS
   get_state_vec(G, S, CENT, 0, N3-1, 0, N2-1, 0, N1-1);
 #endif
 
-#pragma omp parallel for collapse(3)
-  ZLOOP fixup1zone(G, S, i, j, k);
-
-#if !OLD_FLOORS
-  get_state_vec(G, S, CENT, 0, N3-1, 0, N2-1, 0, N1-1);
-#endif
-
->>>>>>> dbdba724
   timer_stop(TIMER_FIXUP);
 }
 
@@ -89,39 +78,6 @@
   double rhoflr, uflr, f;
   double rhoscal, uscal;
 
-<<<<<<< HEAD
-#if METRIC == MKS
-  double r, th, X[NDIM];
-  coord(i, j, k, CENT, X);
-  bl_coord(X, &r, &th);
-
-  // Classic harm floors
-  rhoscal = pow(r, -2.);
-  uscal = pow(rhoscal, gam);
-  // Very classic floors
-  //rhoscal = pow(r,-1.5);
-  //uscal = rhoscal/r;
-  rhoflr = RHOMIN*rhoscal;
-  uflr = UUMIN*uscal;
-#elif METRIC == MINKOWSKI
-  rhoscal = 1.e-2;
-  uscal = 1.e-2;
-  rhoflr = RHOMIN*rhoscal;
-  uflr = UUMIN*uscal;
-#endif
-  rhoflr = MY_MAX(rhoflr, RHOMINLIMIT);
-  uflr = MY_MAX(uflr, UUMINLIMIT);
-
-  // Higher floors for large field
-
-#define OLDFLOORS 0
-#if OLDFLOORS
-  // FLUID FRAME FLOORS
-  S->P[RHO][k][j][i] = MY_MAX(rhoflr, S->P[RHO][k][j][i]);
-  S->P[UU][k][j][i] = MY_MAX(uflr, S->P[UU][k][j][i]);
-#else
-  get_state(G, S, i, j, k, CENT);
-=======
   if(METRIC == MKS) {
     double r, th, X[NDIM];
     coord(i, j, k, CENT, X);
@@ -156,7 +112,6 @@
 #else
   // Do this call if get_state_vec not called above
   //get_state(G, S, i, j, k, CENT);
->>>>>>> dbdba724
   double bsq = bsq_calc(S, i, j, k);
   rhoflr = MY_MAX(rhoflr, bsq/BSQORHOMAX);
   uflr = MY_MAX(uflr, bsq/BSQOUMAX);
@@ -166,11 +121,7 @@
 
     double trans = 10.*bsq/MY_MIN(S->P[RHO][k][j][i], S->P[UU][k][j][i]) - 1.;
 
-<<<<<<< HEAD
-    if (trans > 0.) { // Strongly magnetized region; use drift frame floors
-=======
     if (trans > 0. && DRIFT_FLOORS == 1) { // Strongly magnetized region; use drift frame floors
->>>>>>> dbdba724
       // Preserve pre-floor primitives
       double pv_prefloor[NVAR];
       PLOOP pv_prefloor[ip] = S->P[ip][k][j][i];
@@ -190,24 +141,14 @@
 
       double ucon[NDIM], ucon_dr[NDIM]; // TODO ucon name is reused for ut*vcon below
       DLOOP1 {
-<<<<<<< HEAD
-	ucon[mu] = S->ucon[mu][k][j][i];
-	ucon_dr[mu] = gamma
-	    * (S->ucon[mu][k][j][i] + betapar * S->bcon[mu][k][j][i]);
-=======
         ucon[mu] = S->ucon[mu][k][j][i];
         ucon_dr[mu] = gamma
             * (S->ucon[mu][k][j][i] + betapar * S->bcon[mu][k][j][i]);
->>>>>>> dbdba724
       }
 
       double bcon_local[NDIM], bcov_local[NDIM];
       DLOOP1 {
-<<<<<<< HEAD
-	bcon_local[mu] = (mu == 0) ? 0 : S->P[B1 - 1 + mu][k][j][i];
-=======
         bcon_local[mu] = (mu == 0) ? 0 : S->P[B1 - 1 + mu][k][j][i];
->>>>>>> dbdba724
       }
 
       double gcov_local[NDIM][NDIM];
@@ -242,11 +183,7 @@
 
       // Convert 3-velocity to relative 4-velocity and store in primitives
       for (int mu = 1; mu < NDIM; mu++) {
-<<<<<<< HEAD
-	  S->P[mu+UU][k][j][i] = utcon[mu]*trans + pv_prefloor[mu+UU]*(1. - trans);
-=======
         S->P[mu+UU][k][j][i] = utcon[mu]*trans + pv_prefloor[mu+UU]*(1. - trans);
->>>>>>> dbdba724
       }
     } else { // Weakly magnetized region; use normal observer frame floors
 
@@ -281,13 +218,8 @@
       prim_to_flux(G, S, i, j, k, 0, CENT, S->U);
 
       PLOOP {
-<<<<<<< HEAD
-	S->U[ip][k][j][i] += Uadd[ip];
-	S->P[ip][k][j][i] += Padd[ip];
-=======
         S->U[ip][k][j][i] += Uadd[ip];
         S->P[ip][k][j][i] += Padd[ip];
->>>>>>> dbdba724
       }
 
       U_to_P(G, S, i, j, k, CENT);
@@ -319,12 +251,8 @@
   }
 
   // Get state to have consistent P,u/b
-<<<<<<< HEAD
-  get_state(G, S, i, j, k, CENT);
-=======
   // Do this call if not get_state_vec above
   //get_state(G, S, i, j, k, CENT);
->>>>>>> dbdba724
 
 }
 
@@ -369,11 +297,7 @@
   do {
     bad = 0;
     // TODO is this okay? Not /quite/ deterministic...
-<<<<<<< HEAD
-//#pragma omp parallel for simd collapse(2) reduction(+:bad)
-=======
 //#pragma omp parallel for collapse(3) reduction(+:bad)
->>>>>>> dbdba724
     ZLOOP {
       if (pflag[k][j][i] == 0) {
         double wsum = 0.;
