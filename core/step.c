--- conflicted
+++ resolved
@@ -180,14 +180,10 @@
   get_state_vec(G, Si, CENT, 0, N3 - 1, 0, N2 - 1, 0, N1 - 1);
   prim_to_flux_vec(G, Si, 0, CENT, 0, N3 - 1, 0, N2 - 1, 0, N1 - 1, Si->U);
 
-<<<<<<< HEAD
 //  update_f(F, dU);
 //  FLAG("Fixed flux. Got Si->U");
 
-#pragma omp parallel for simd collapse(3)
-=======
 #pragma omp parallel for collapse(3)
->>>>>>> 3622dc5b
   PLOOP ZLOOP {
     Sf->U[ip][k][j][i] = Si->U[ip][k][j][i] +
       Dt*((F->X1[ip][k][j][i] - F->X1[ip][k][j][i+1])/dx[1] +
