/******************************************************************************
 *                                                                            *
 * FLUXES.C                                                                   *
 *                                                                            *
 * CALCULATES FLUID FLUXES                                                    *
 *                                                                            *
 ******************************************************************************/

#include "decs.h"

double get_flux(struct GridGeom *G, struct FluidState *S, struct FluidFlux *F)
{
  static struct FluidState *Sl, *Sr;
  static GridDouble *ctop;
  double cmax[NDIM], ndts[NDIM];
  memset(cmax, 0, NDIM*sizeof(double));
  memset(ndts, 0, NDIM*sizeof(double));

  static int firstc = 1;

  if (firstc) {
    Sl  = calloc(1,sizeof(struct FluidState));
    Sr  = calloc(1,sizeof(struct FluidState));
    ctop = calloc(1,sizeof(GridDouble));

    firstc = 0;
  }

  // reconstruct X1
  reconstruct(S, Sl->P, Sr->P, 1);

  // lr_to_flux X1
  lr_to_flux(G, Sl, Sr, 1, FACE1, &(F->X1), ctop);

  // cmax1
  timer_start(TIMER_CMAX);
#pragma omp parallel for simd collapse(2)
  ZLOOP {
    cmax[1] = ((*ctop)[k][j][i] > cmax[1] ? (*ctop)[k][j][i] : cmax[1]);
  }
  timer_stop(TIMER_CMAX);

  // reconstruct X2
  reconstruct(S, Sl->P, Sr->P, 2);

  // lr_to_flux X2
  lr_to_flux(G, Sl, Sr, 2, FACE2, &(F->X2), ctop);

  // cmax2
  timer_start(TIMER_CMAX);
#pragma omp parallel for simd collapse(2)
  ZLOOP {
    cmax[2] = ((*ctop)[k][j][i] > cmax[2] ? (*ctop)[k][j][i] : cmax[2]);
  }
  timer_stop(TIMER_CMAX);

  // reconstruct X3
  reconstruct(S, Sl->P, Sr->P, 3);

  // lr_to_flux X3
  lr_to_flux(G, Sl, Sr, 3, FACE3, &(F->X3), ctop);

  // cmax3
  timer_start(TIMER_CMAX);
#pragma omp parallel for simd collapse(2)
  ZLOOP {
    cmax[3] = ((*ctop)[k][j][i] > cmax[3] ? (*ctop)[k][j][i] : cmax[3]);
  }
  timer_stop(TIMER_CMAX);

  for (int mu = 1; mu < NDIM; mu++) {
    ndts[mu] = cour*dx[mu]/cmax[mu];
  }

  return 1./(1./ndts[1] + 1./ndts[2] + 1./ndts[3]);
}

// Note that the sense of L/R flips from zone to interface during function call
void lr_to_flux(struct GridGeom *G, struct FluidState *Sr,
  struct FluidState *Sl, int dir, int loc, GridPrim *flux, GridDouble *ctop)
{
  timer_start(TIMER_LR_TO_F);

  static GridPrim *fluxL, *fluxR;
  static GridDouble *cmaxL, *cmaxR, *cminL, *cminR, *cmax, *cmin;//, ctop;

  static int firstc = 1;

  if (firstc) {
    fluxL = calloc(1,sizeof(GridPrim));
    fluxR = calloc(1,sizeof(GridPrim));
    cmaxL = calloc(1,sizeof(GridDouble));
    cmaxR = calloc(1,sizeof(GridDouble));
    cminL = calloc(1,sizeof(GridDouble));
    cminR = calloc(1,sizeof(GridDouble));
    cmax = calloc(1,sizeof(GridDouble));
    cmin = calloc(1,sizeof(GridDouble));

	firstc = 0;
  }

  // Properly offset left face
  // These are un-macro'd to bundle OpenMP thread tasks rather than memory accesses
  PLOOP {
    if (dir == 1) {
#pragma omp parallel for collapse(2)
      ZSLOOP_REVERSE(-1, N3, -1, N2, -1, N1)
        Sl->P[ip][k][j][i] = Sl->P[ip][k][j][i - 1];
    } else if (dir == 2) {
#pragma omp parallel for collapse(2)
      for (int k = (N3) + NG; k >= (-1) + NG; k--) {
<<<<<<< HEAD
	for (int i = (N1) + NG; i >= (-1) + NG; i--) {
	  for (int j = (N2) + NG; j >= (-1) + NG; j--)
	    Sl->P[ip][k][j][i] = Sl->P[ip][k][j-1][i];
	}
=======
        for (int i = (N1) + NG; i >= (-1) + NG; i--) {
          for (int j = (N2) + NG; j >= (-1) + NG; j--)
            Sl->P[ip][k][j][i] = Sl->P[ip][k][j - 1][i];
        }
>>>>>>> 7e2fa864
      }
    } else if (dir == 3) {
#pragma omp parallel for collapse(2)
      for (int j = (N2) + NG; j >= (-1) + NG; j--) {
<<<<<<< HEAD
	for (int i = (N1) + NG; i >= (-1) + NG; i--) {
	  for (int k = (N3) + NG; k >= (-1) + NG; k--)
	    Sl->P[ip][k][j][i] = Sl->P[ip][k-1][j][i];
	}
=======
        for (int i = (N1) + NG; i >= (-1) + NG; i--) {
          for (int k = (N3) + NG; k >= (-1) + NG; k--)
            Sl->P[ip][k][j][i] = Sl->P[ip][k - 1][j][i];
        }
>>>>>>> 7e2fa864
      }
    }
  }

  timer_start(TIMER_LR_STATE);

  get_state_vec(G, Sl, loc, -1, N3, -1, N2, -1, N1);
  get_state_vec(G, Sr, loc, -1, N3, -1, N2, -1, N1);

  timer_stop(TIMER_LR_STATE);

  timer_start(TIMER_LR_PTOF);

  prim_to_flux_vec(G, Sl, 0,   loc, -1, N3, -1, N2, -1, N1, Sl->U);
  prim_to_flux_vec(G, Sl, dir, loc, -1, N3, -1, N2, -1, N1, *fluxL);

  prim_to_flux_vec(G, Sr, 0,   loc, -1, N3, -1, N2, -1, N1, Sr->U);
  prim_to_flux_vec(G, Sr, dir, loc, -1, N3, -1, N2, -1, N1, *fluxR);

  timer_stop(TIMER_LR_PTOF);

  timer_start(TIMER_LR_VCHAR);
  // TODO vectorizing these loops fails for some reason
#pragma omp parallel
  {
#pragma omp for collapse(2) nowait
    ZSLOOP(-1, N3, -1, N2, -1, N1){
        mhd_vchar(G, Sl, i, j, k, loc, dir, *cmaxL, *cminL);
    }
#pragma omp for collapse(2)
    ZSLOOP(-1, N3, -1, N2, -1, N1) {
        mhd_vchar(G, Sr, i, j, k, loc, dir, *cmaxR, *cminR);
    }
  }
  timer_stop(TIMER_LR_VCHAR);

  timer_start(TIMER_LR_CMAX);
#pragma omp parallel for collapse(2)
  ZSLOOP(-1, N3, -1, N2, -1, N1) {
    (*cmax)[k][j][i] = fabs(MY_MAX(MY_MAX(0., (*cmaxL)[k][j][i]), (*cmaxR)[k][j][i]));
    (*cmin)[k][j][i] = fabs(MY_MAX(MY_MAX(0., -(*cminL)[k][j][i]), -(*cminR)[k][j][i]));
    (*ctop)[k][j][i] = MY_MAX((*cmax)[k][j][i], (*cmin)[k][j][i]);
    if (isnan(1./(*ctop)[k][j][i])) {printf("ctop is 0 or NaN at: %i %i %i (%i)\nExiting.\n", k,j,i,dir); exit(-1);}
  }
  timer_stop(TIMER_LR_CMAX);

  timer_start(TIMER_LR_FLUX);
#pragma omp parallel for simd collapse(3)
  PLOOP {
    ZSLOOP(-1, N3, -1, N2, -1, N1) {
      (*flux)[ip][k][j][i] = 0.5*((*fluxL)[ip][k][j][i] + (*fluxR)[ip][k][j][i] -
    		  (*ctop)[k][j][i]*(Sr->U[ip][k][j][i] - Sl->U[ip][k][j][i]));
    }
  }
  timer_stop(TIMER_LR_FLUX);
  timer_stop(TIMER_LR_TO_F);
}

void flux_ct(struct FluidFlux *F)
{
  timer_start(TIMER_FLUX_CT);

  static struct FluidEMF *emf;

  static int firstc = 1;
  if (firstc) {
    emf = calloc(1,sizeof(struct FluidEMF));
    firstc = 0;
  }

#pragma omp parallel
  {
#pragma omp for simd collapse(2)
    ZSLOOP(0, N3, 0, N2, 0, N1) {
      emf->X3[k][j][i] =  0.25*(F->X1[B2][k][j][i] + F->X1[B2][k][j-1][i]
                              - F->X2[B1][k][j][i] - F->X2[B1][k][j][i-1]);
      emf->X2[k][j][i] = -0.25*(F->X1[B3][k][j][i] + F->X1[B3][k-1][j][i]
                              - F->X3[B1][k][j][i] - F->X3[B1][k][j][i-1]);
      emf->X1[k][j][i] =  0.25*(F->X2[B3][k][j][i] + F->X2[B3][k-1][j][i]
                              - F->X3[B2][k][j][i] - F->X3[B2][k][j-1][i]);
    }

    // Rewrite EMFs as fluxes, after Toth
#pragma omp for simd collapse(2) nowait
    ZSLOOP(0, N3 - 1, 0, N2 - 1, 0, N1) {
      F->X1[B1][k][j][i] =  0.;
      F->X1[B2][k][j][i] =  0.5*(emf->X3[k][j][i] + emf->X3[k][j+1][i]);
      F->X1[B3][k][j][i] = -0.5*(emf->X2[k][j][i] + emf->X2[k+1][j][i]);
    }
#pragma omp for simd collapse(2) nowait
    ZSLOOP(0, N3 - 1, 0, N2, 0, N1 - 1) {
      F->X2[B1][k][j][i] = -0.5*(emf->X3[k][j][i] + emf->X3[k][j][i+1]);
      F->X2[B2][k][j][i] =  0.;
      F->X2[B3][k][j][i] =  0.5*(emf->X1[k][j][i] + emf->X1[k+1][j][i]);
    }
#pragma omp for simd collapse(2)
    ZSLOOP(0, N3, 0, N2 - 1, 0, N1 - 1) {
      F->X3[B1][k][j][i] =  0.5*(emf->X2[k][j][i] + emf->X2[k][j][i+1]);
      F->X3[B2][k][j][i] = -0.5*(emf->X1[k][j][i] + emf->X1[k][j+1][i]);
      F->X3[B3][k][j][i] =  0.;
    }
  } // omp parallel
  timer_stop(TIMER_FLUX_CT);
}<|MERGE_RESOLUTION|>--- conflicted
+++ resolved
@@ -109,32 +109,18 @@
     } else if (dir == 2) {
 #pragma omp parallel for collapse(2)
       for (int k = (N3) + NG; k >= (-1) + NG; k--) {
-<<<<<<< HEAD
-	for (int i = (N1) + NG; i >= (-1) + NG; i--) {
-	  for (int j = (N2) + NG; j >= (-1) + NG; j--)
-	    Sl->P[ip][k][j][i] = Sl->P[ip][k][j-1][i];
-	}
-=======
         for (int i = (N1) + NG; i >= (-1) + NG; i--) {
           for (int j = (N2) + NG; j >= (-1) + NG; j--)
             Sl->P[ip][k][j][i] = Sl->P[ip][k][j - 1][i];
         }
->>>>>>> 7e2fa864
       }
     } else if (dir == 3) {
 #pragma omp parallel for collapse(2)
       for (int j = (N2) + NG; j >= (-1) + NG; j--) {
-<<<<<<< HEAD
-	for (int i = (N1) + NG; i >= (-1) + NG; i--) {
-	  for (int k = (N3) + NG; k >= (-1) + NG; k--)
-	    Sl->P[ip][k][j][i] = Sl->P[ip][k-1][j][i];
-	}
-=======
         for (int i = (N1) + NG; i >= (-1) + NG; i--) {
           for (int k = (N3) + NG; k >= (-1) + NG; k--)
             Sl->P[ip][k][j][i] = Sl->P[ip][k - 1][j][i];
         }
->>>>>>> 7e2fa864
       }
     }
   }
