/******************************************************************************
 *                                                                            *
 * DECS.H                                                                     *
 *                                                                            *
 * GLOBAL MACROS, FUNCTION DEFINITIONS, INCLUDES, AND DECLARATIONS            *
 *                                                                            *
 ******************************************************************************/

#pragma once

#include <stdlib.h>
#include <stdio.h>
#include <math.h>
#include <string.h>
#include <unistd.h>
#include <errno.h> //Errors for syscalls

#include <omp.h>

// Required globally for pack.c function signatures
#include <hdf5.h>

#include "parameters.h"

#ifndef M_PI
#define M_PI 3.14159265358979323846264338327
#endif
#ifndef M_PI_2
#define M_PI_2 1.57079632679489661923132169164
#endif
#ifndef M_SQRT2
#define M_SQRT2 1.4142135623730950488016887242
#endif

/*******************************************************************************
      COMPILE-TIME PARAMETERS :
*******************************************************************************/

#define VERSION "iharm-alpha-3.6"

// Number of active zones on each MPI process
#define N1       (N1TOT/N1CPU)
#define N2       (N2TOT/N2CPU)
#define N3       (N3TOT/N3CPU)

// Max size for 1D slice is NMAX
#define N12      (N1 > N2 ? N1 : N2)
#define NMAX     (N12 > N3 ? N12 : N3)

#define NDIM       (4)    // Number of total dimensions
#define NG         (3)    // Number of ghost zones

// Fixup parameters
#define RHOMINLIMIT (1.e-20)
#define UUMINLIMIT  (1.e-20)
#define RHOMIN  (1.e-6)
#define UUMIN (1.e-8)

// Numerical convenience to represent a small (<< 1) non-zero quantity
#define SMALL (1.e-20)
// Set the spatial discretization in numerical derivatives
#define DELTA 1.e-5

// TODO Move this per-problem.  Keep defaults here?
// Floors in terms of bsq
#ifndef BSQORHOMAX
#define BSQORHOMAX (100.)
#endif
#ifndef UORHOMAX
#define UORHOMAX (100.)
#endif
#ifndef BSQOUMAX
#define BSQOUMAX (BSQORHOMAX * UORHOMAX)
#endif
// Extra "wind" source term to avoid floors
// Test problems require disabling this
#ifndef WIND_TERM
#define WIND_TERM 0
#endif

// Maximum value of gamma, the Lorentz factor
#define GAMMAMAX (50.)

// Maximum fractional increase in timestep per timestep
#define SAFE  (1.3)

// Whether to move polar axis slightly off of coordinate singularity
#define COORDSINGFIX 1
#define SINGSMALL (1.E-20)

// Flags. Can be set in compile with e.g. -DDEBUG=1
#ifndef DEBUG
#define DEBUG 0
#endif
#ifndef TIMERS
#define TIMERS 1
#endif
#ifndef STATIC_TIMESTEP
#define STATIC_TIMESTEP 0
#endif

// The Intel compiler is a pain
// Intel 18.0.0 aka 20170811 works
// Intel 18.0.2,3 aka 20180315 and 20180516 crash in places
// So we #if off the crashes with this flag
#ifndef INTEL_WORKAROUND

#if __INTEL_COMPILER_BUILD_DATE > 20180101
#define INTEL_WORKAROUND 1
#else
#define INTEL_WORKAROUND 0
#endif

#endif

// Default string length
#define STRLEN (2048)

// Reconstruction algorithms
#define LINEAR (0)
#define PPM    (1)
#define WENO   (2)
#define MP5    (3)

// Primitive and conserved variables
#define RHO (0)
#define UU  (1)
#define U1  (2)
#define U2  (3)
#define U3  (4)
#define B1  (5)
#define B2  (6)
#define B3  (7)
#if ELECTRONS
#define KEL  (8)
#define KTOT (9)
#define NVAR (10)
#else
#define NVAR (8)
#endif

// Centering of grid functions
#define FACE1 (0)
#define FACE2 (1)
#define CORN  (2)
#define CENT  (3)
// TODO add option to force FACE3 axisymmetric?
#define FACE3 (4)
#define NPG   (5)

// Boundaries
#define OUTFLOW  (0)
#define PERIODIC (1)
#define POLAR    (2)
#define USER     (3)

// Metric
#define MINKOWSKI (0)
#define MKS       (1)

// Diagnostic calls
#define DIAG_INIT  (0)
#define DIAG_DUMP  (1)
#define DIAG_LOG   (2)
#define DIAG_FINAL (3)

// Failure modes
// TODO find+eliminate uses
#define FAIL_UTOPRIM     (0)
#define FAIL_VCHAR_DISCR (1)
#define FAIL_COEFF_NEG   (2)
#define FAIL_COEFF_SUP   (3)
#define FAIL_GAMMA       (4)
#define FAIL_METRIC      (5)

// U to P failure modes


// Timers
#define TIMER_RECON    (1)
#define TIMER_LR_TO_F  (2)
#define TIMER_CMAX     (3)
#define TIMER_FLUX_CT  (4)
#define TIMER_UPDATE_U (5)
#define TIMER_U_TO_P   (6)
#define TIMER_FIXUP    (7)
#define TIMER_BOUND    (8)
#define TIMER_BOUND_COMMS (9) // TODO remove comms timer
#define TIMER_DIAG        (10)
#define TIMER_LR_STATE    (11)
#define TIMER_LR_PTOF     (12)
#define TIMER_LR_VCHAR    (13)
#define TIMER_LR_CMAX     (14)
#define TIMER_LR_FLUX     (15)
#define TIMER_IO          (16)
#define TIMER_RESTART     (17)
#define TIMER_CURRENT     (18)
#define TIMER_ALL         (19)
#if ELECTRONS
#define TIMER_ELECTRON_FIXUP (21)
#define TIMER_ELECTRON_HEAT  (22)
#define NUM_TIMERS           (23)
#else
#define NUM_TIMERS     (20)
#endif

/*******************************************************************************
    GLOBAL TYPES
*******************************************************************************/
typedef int    GridInt[N3+2*NG][N2+2*NG][N1+2*NG];
typedef double GridDouble[N3+2*NG][N2+2*NG][N1+2*NG];
typedef double GridVector[NDIM][N3+2*NG][N2+2*NG][N1+2*NG];
typedef double GridPrim[NVAR][N3+2*NG][N2+2*NG][N1+2*NG];

struct GridGeom {
  double gcov[NPG][NDIM][NDIM][N2+2*NG][N1+2*NG];
  double gcon[NPG][NDIM][NDIM][N2+2*NG][N1+2*NG];
  double gdet[NPG][N2+2*NG][N1+2*NG];
  double lapse[NPG][N2+2*NG][N1+2*NG];
  double conn[NDIM][NDIM][NDIM][N2+2*NG][N1+2*NG];
};

struct FluidState {
  GridPrim P;
  GridPrim U;
  GridVector ucon;
  GridVector ucov;
  GridVector bcon;
  GridVector bcov;
  GridVector jcon;
};

struct FluidFlux {
  GridPrim X1;
  GridPrim X2;
  GridPrim X3;
};

struct FluidEMF {
  GridDouble X1;
  GridDouble X2;
  GridDouble X3;
};

//struct FluidFail {
extern GridInt pflag;
extern GridInt fail_save;
extern GridInt fflag;
//};

extern struct FluidFlux preserve_F;
extern GridPrim preserve_dU;

/*******************************************************************************
    GLOBAL VARIABLES SECTION
*******************************************************************************/

// Physics parameters
extern double a;
extern double gam;
extern double Rhor;
extern double tp_over_te;

// Numerical parameters
extern double Rin, Rout, hslope;
extern double cour;
extern double dV, dx[NDIM], startx[NDIM];
extern double x1Min, x1Max, x2Min, x2Max, x3Min, x3Max;
extern double dt, dt_light;
extern double t, tf;
extern int nstep;
extern int is_restart;

// Output parameters
extern double DTd;
extern double DTf;
extern double DTl;
extern int DTr;
extern int DTp;
extern int dump_cnt;
extern double tdump, tlog;

// Diagnostics
extern double mdot, edot, ldot;
extern double mdot_eh, edot_eh, ldot_eh;
extern int icurr, jcurr, kcurr;

// Parallelism
extern int nthreads;

// Electrons
#if ELECTRONS
// TODO put these in parameters.h? Define MP/ME direct?
#define KTOTMAX (3.)
#define ME (9.1093826e-28  ) // Electron mass
#define MP (1.67262171e-24 ) // Proton mass
extern double game, gamp;
extern double fel0;
extern double tptemin, tptemax;
#endif


extern double poly_norm, poly_xt, poly_alpha, mks_smooth;


// MPI-specific stuff
extern int global_start[3];
extern int global_stop[3];

/*******************************************************************************
    MACROS
*******************************************************************************/
#define ILOOP	\
  for (int i = 0 + NG; i < N1 + NG; i++)
#define ILOOPALL \
  for (int i = 0; i < N1 + 2*NG; i++)
#define JLOOP	\
  for (int j = 0 + NG; j < N2 + NG; j++)
#define JLOOPALL \
  for (int j = 0; j < N2 + 2*NG; j++)
#define KLOOP	\
  for (int k = 0 + NG; k < N3 + NG; k++)
#define KLOOPALL \
  for (int k = 0; k < N3 + 2*NG; k++)
#define ZLOOP	\
  KLOOP JLOOP ILOOP
#define ZLOOPALL \
  KLOOPALL JLOOPALL ILOOPALL
// Transpose loops for forward-index output
#define ZLOOP_OUT \
  ILOOP JLOOP KLOOP
#define ZLOOP_TRANSPOSE \
  ILOOPALL JLOOPALL KLOOPALL

#define ISLOOP(istart,istop) \
  for (int i = (istart) + NG; i <= (istop) + NG; i++)
#define JSLOOP(jstart,jstop) \
  for (int j = (jstart) + NG; j <= (jstop) + NG; j++)
#define KSLOOP(kstart,kstop) \
  for (int k = (kstart) + NG; k <= (kstop) + NG; k++)
#define ZSLOOP(kstart,kstop,jstart,jstop,istart,istop) \
  for (int k = (kstart) + NG; k <= (kstop) + NG; k++) \
  for (int j = (jstart) + NG; j <= (jstop) + NG; j++) \
  for (int i = (istart) + NG; i <= (istop) + NG; i++)
#define ZSLOOP_REVERSE(kstart,kstop,jstart,jstop,istart,istop) \
  for (int k = (kstop) + NG; k >= (kstart) + NG; k--) \
  for (int j = (jstop) + NG; j >= (jstart) + NG; j--) \
  for (int i = (istop) + NG; i >= (istart) + NG; i--)
#define ZSLOOP_OUT(kstart,kstop,jstart,jstop,istart,istop) \
  ISLOOP(istart,istop) JSLOOP(jstart,jstop) KSLOOP(kstart,kstop)

// Loop over primitive variables
#define PLOOP for(int ip = 0; ip < NVAR; ip++)

// Loop over spacetime indices
#define DLOOP1 for (int mu = 0; mu < NDIM; mu++)
#define DLOOP2 for (int mu = 0; mu < NDIM; mu++)	\
               for (int nu = 0; nu < NDIM; nu++)

// For adding quotes to passed arguments e.g. git commit #0
#define HASH(x) #x
#define QUOTE(x) HASH(x)

// Math functions commonly mistyped
#define MY_MIN(fval1,fval2) ( ((fval1) < (fval2)) ? (fval1) : (fval2))
#define MY_MAX(fval1,fval2) ( ((fval1) > (fval2)) ? (fval1) : (fval2))
#define MY_SIGN(fval) ( ((fval) <0.) ? -1. : 1. )
#define delta(i,j) ((i == j) ? 1. : 0.)

// Convenience macros for logging under MPI
#define LOG(msg) if(DEBUG && mpi_io_proc()) {fprintf(stderr,msg); fprintf(stderr,"\n");}
<<<<<<< HEAD
// Can add custom code to run at each FLAG
// eg double sig_max = mpi_max(sigma_max(G, Stmp)); if(mpi_io_proc()) fprintf(stderr,"sig_max = %f\n",sig_max);
#define FLAG(msg) if(DEBUG) { LOG(msg); mpi_barrier(); diag(G, Stmp, DIAG_DUMP); diag(G, S, DIAG_DUMP); }
=======
>>>>>>> 0f0d3a12
#define LOGN(fmt,x) if(DEBUG && mpi_io_proc()) {fprintf(stderr,fmt,x); fprintf(stderr,"\n");}
// TODO bring the whole MPI ship down too
#define ERROR(msg) {if (mpi_io_proc()) {fprintf(stderr, msg); fprintf(stderr,"\n");} exit(-1);}

// FLAG macros are scattered through the code.  One can place a crude "watch" on a var
// by printing it here -- it will be printed several times during a step.
// eg add double sig_max = mpi_max(sigma_max(G, Stmp)); if(mpi_io_proc()) fprintf(stderr,"sig_max = %f\n",sig_max);
#define FLAG(msg) if(DEBUG) { LOG(msg); mpi_barrier(); }

/*******************************************************************************
    FUNCTION DECLARATIONS
*******************************************************************************/
// bl_coord.c
void bl_coord(const double X[NDIM], double *r, double *th);

// bounds.c
void set_mpi_bounds(struct FluidState *S);
void set_bounds(struct GridGeom *G, struct FluidState *S);
void fix_flux(struct FluidFlux *F);

// coord.c
void coord(int i, int j, int k, int loc, double *X);
void bl_coord(const double X[NDIM], double *r, double *th);
void gcov_func(double *X, double gcov[NDIM][NDIM]);
void set_dxdX(double X[NDIM], double dxdX[NDIM][NDIM]);
void set_points();
void set_grid(struct GridGeom *G);
void set_grid_loc(struct GridGeom *G, int i, int j, int k, int loc);
void zero_arrays();

// current.c
void current_calc(struct GridGeom *G, struct FluidState *S, struct FluidState *Ssave, double dtsave);
void omega_calc(struct GridGeom *G, struct FluidState *S, GridDouble *omega);

// diag.c
void reset_log_variables();
void diag(struct GridGeom *G, struct FluidState *S, int call_code);
void fail(struct GridGeom *G, struct FluidState *S, int fail_type, int i, int j, int k);
void global_map(int iglobal, int jglobal, int kglobal, GridPrim prim);
void area_map(int i, int j, int k, GridPrim prim);
void area_map_pflag(int i, int j, int k);
void diag_flux(struct FluidFlux *F);
double flux_ct_divb(struct GridGeom *G, struct FluidState *S, int i, int j,
  int k);
void check_nan(struct FluidState *S, const char* flag);
double sigma_max(struct GridGeom *G, struct FluidState *S);

// electrons.c
#if ELECTRONS
void init_electrons(struct GridGeom *G, struct FluidState *S);
void heat_electrons(struct GridGeom *G, struct FluidState *Sh, struct FluidState *S);
void fixup_electrons(struct FluidState *S);
#endif

// fixup.c
void fixup(struct GridGeom *G, struct FluidState *S);
void fixup_utoprim(struct GridGeom *G, struct FluidState *S);

// fluxes.c
double get_flux(struct GridGeom *G, struct FluidState *S, struct FluidFlux *F);
void flux_ct(struct FluidFlux *F);

// hdf5_utils.c has its own header

// io.c
void init_io();
void dump(struct GridGeom *G, struct FluidState *S);
void dump_grid(struct GridGeom *G);

// metric.c
double gcon_func(double gcov[NDIM][NDIM], double gcon[NDIM][NDIM]);
void get_gcov(struct GridGeom *G, int i, int j, int loc, double gcov[NDIM][NDIM]);
void get_gcon(struct GridGeom *G, int i, int j, int loc, double gcon[NDIM][NDIM]);
void conn_func(struct GridGeom *G, int i, int j, int k);
void lower_grid(GridVector vcon, GridVector vcov, struct GridGeom *G, int i,
  int j, int k, int loc);
void raise_grid(GridVector vcov, GridVector vcon, struct GridGeom *G, int i,
  int j, int k, int loc);
void lower(double ucon[NDIM], double gcov[NDIM][NDIM], double ucov[NDIM]);
void raise(double ucov[NDIM], double gcon[NDIM][NDIM], double ucon[NDIM]);
double dot_grid(GridVector vcon, GridVector vcov, int i, int j, int k);
double dot(double vcon[NDIM], double vcov[NDIM]);
double invert(double *m, double *inv);

// mpi.c
void mpi_initialization(int argc, char *argv[]);
void mpi_finalize();
int sync_mpi_bound_X1(struct FluidState *S);
int sync_mpi_bound_X2(struct FluidState *S);
int sync_mpi_bound_X3(struct FluidState *S);
void mpi_barrier();
int mpi_nprocs();
int mpi_myrank();
double mpi_max(double f);
double mpi_min(double f);
double mpi_reduce(double f);
int mpi_reduce_int(int f);
void mpi_reduce_vector(double *vec_send, double *vec_recv, int len);
int mpi_io_proc();
void mpi_int_broadcast(int *val);
void mpi_dbl_broadcast(double *val);

// pack.c
void pack_write_scalar(double in[N3+2*NG][N2+2*NG][N1+2*NG], const char* name, hsize_t hdf5_type);
void pack_write_int(int in[N3+2*NG][N2+2*NG][N1+2*NG], const char* name);
void pack_write_vector(double in[][N3+2*NG][N2+2*NG][N1+2*NG], int len, const char* name, hsize_t hdf5_type);

void pack_write_axiscalar(double in[N2+2*NG][N1+2*NG], const char* name, hsize_t hdf5_type);
void pack_write_Gtensor(double in[NDIM][NDIM][N2+2*NG][N1+2*NG], const char* name, hsize_t hdf5_type);

// params.c
void set_core_params();
void set_param(char *key, void *data);
void read_params(char *pfname);

// phys.c
void prim_to_flux(struct GridGeom *G, struct FluidState *S, int i, int j, int k,
  int dir, int loc, GridPrim flux);
void prim_to_flux_vec(struct GridGeom *G, struct FluidState *S, int dir,
  int loc, int kstart, int kstop, int jstart, int jstop, int istart, int istop, GridPrim flux);
void bcon_calc(struct FluidState *S, int i, int j, int k);
void mhd_calc(struct FluidState *S, int i, int j, int k, int dir, double *mhd);
void get_fluid_source(struct GridGeom *G, struct FluidState *S, GridPrim *dU);
double bsq_calc(struct FluidState *S, int i, int j, int k);
void get_state(struct GridGeom *G, struct FluidState *S, int i, int j, int k,
  int loc);
void get_state_vec(struct GridGeom *G, struct FluidState *S, int loc,
  int kstart, int kstop, int jstart, int jstop, int istart, int istop);
void ucon_calc(struct GridGeom *G, struct FluidState *S, int i, int j, int k,
  int loc);
double mhd_gamma_calc(struct GridGeom *G, struct FluidState *S, int i, int j,
  int k, int loc);
void mhd_vchar(struct GridGeom *G, struct FluidState *Sr, int i, int j, int k,
  int loc, int dir, GridDouble cmax, GridDouble cmin);

// problem.c
void set_problem_params();
void init(struct GridGeom *G, struct FluidState *S);
// Boundary condition (currently used for Bondi flow)
void bound_gas_prob_x1r(int i, int j, int k, GridPrim  P, struct GridGeom *G);

// random.c
void init_random(int seed);
double get_random();

// reconstruction.c
void reconstruct(struct FluidState *S, GridPrim Pl, GridPrim Pr, int dir);

// restart.c
void restart_write(struct FluidState *S);
void restart_read(char *fname, struct FluidState *S);
int restart_init(struct GridGeom *G, struct FluidState *S);

// step.c
void step(struct GridGeom *G, struct FluidState *S);

// timing.c
void time_init();
void timer_start(int timerCode);
void timer_stop(int timerCode);
void report_performance();

// u_to_p.c
int U_to_P(struct GridGeom *G, struct FluidState *S, int i, int j, int k,
  int loc);<|MERGE_RESOLUTION|>--- conflicted
+++ resolved
@@ -248,8 +248,10 @@
 extern GridInt fflag;
 //};
 
+#if DEBUG
 extern struct FluidFlux preserve_F;
 extern GridPrim preserve_dU;
+#endif
 
 /*******************************************************************************
     GLOBAL VARIABLES SECTION
@@ -369,12 +371,6 @@
 
 // Convenience macros for logging under MPI
 #define LOG(msg) if(DEBUG && mpi_io_proc()) {fprintf(stderr,msg); fprintf(stderr,"\n");}
-<<<<<<< HEAD
-// Can add custom code to run at each FLAG
-// eg double sig_max = mpi_max(sigma_max(G, Stmp)); if(mpi_io_proc()) fprintf(stderr,"sig_max = %f\n",sig_max);
-#define FLAG(msg) if(DEBUG) { LOG(msg); mpi_barrier(); diag(G, Stmp, DIAG_DUMP); diag(G, S, DIAG_DUMP); }
-=======
->>>>>>> 0f0d3a12
 #define LOGN(fmt,x) if(DEBUG && mpi_io_proc()) {fprintf(stderr,fmt,x); fprintf(stderr,"\n");}
 // TODO bring the whole MPI ship down too
 #define ERROR(msg) {if (mpi_io_proc()) {fprintf(stderr, msg); fprintf(stderr,"\n");} exit(-1);}
@@ -411,16 +407,18 @@
 
 // diag.c
 void reset_log_variables();
+void diag_flux(struct FluidFlux *F);
 void diag(struct GridGeom *G, struct FluidState *S, int call_code);
-void fail(struct GridGeom *G, struct FluidState *S, int fail_type, int i, int j, int k);
+double flux_ct_divb(struct GridGeom *G, struct FluidState *S, int i, int j,
+  int k);
+#if DEBUG
 void global_map(int iglobal, int jglobal, int kglobal, GridPrim prim);
 void area_map(int i, int j, int k, GridPrim prim);
 void area_map_pflag(int i, int j, int k);
-void diag_flux(struct FluidFlux *F);
-double flux_ct_divb(struct GridGeom *G, struct FluidState *S, int i, int j,
-  int k);
 void check_nan(struct FluidState *S, const char* flag);
 double sigma_max(struct GridGeom *G, struct FluidState *S);
+void update_f(struct FluidFlux *F, GridPrim *dU);
+#endif
 
 // electrons.c
 #if ELECTRONS
