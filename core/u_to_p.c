/******************************************************************************
 *                                                                            *
 * UTOP.C                                                                     *
 *                                                                            *
 * INVERTS FROM CONSERVED TO PRIMITIVE VARIABLES BASED ON MIGNONE &           *
 * MCKINNEY 2007                                                              *
 *                                                                            *
 ******************************************************************************/

#include "decs.h"

#define ERRTOL  1.e-8
#define ITERMAX 8
#define DEL 1.e-5

double Pressure_rho0_u(double rho0, double u);
double Pressure_rho0_w(double rho0, double w);
double err_eqn(double Bsq, double D, double Ep, double QdB, double Qtsq,
  double Wp, int *eflag);
double gamma_func(double Bsq, double D, double QdB, double Qtsq, double Wp,
  int *eflag);
double Wp_func(struct GridGeom *G, struct FluidState *S, int i, int j, int k,
  int loc, int *eflag);
//double Wp_func(double *prim, struct of_geom *geom, int *eflag);

int U_to_P(struct GridGeom *G, struct FluidState *S, int i, int j, int k, 
  int loc)
{
  int iter, eflag;
  double Bcon[NDIM], Bcov[NDIM], Qcov[NDIM], Qcon[NDIM], ncov[NDIM], ncon[NDIM],
    Qtcon[NDIM];
  double lapse, Bsq, D, Ep, QdB, Qtsq, Qsq, Qdotn, rho0, u, gamma, Wp, Wp1, W,
    w, P, err, err1, dW;

  eflag = 0 ;

  double gdet = G->gdet[loc][j][i];

  // Update the primitive B-fields
  S->P[B1][k][j][i] = S->U[B1][k][j][i]/gdet;
  S->P[B2][k][j][i] = S->U[B2][k][j][i]/gdet;
  S->P[B3][k][j][i] = S->U[B3][k][j][i]/gdet;

  // Catch negative density
  if (S->U[RHO][k][j][i] <= 0.) {
    eflag = -100;
    return (eflag);
  }

  lapse = G->lapse[loc][j][i];

  // Convert from conserved variables to four-vectors
  D = S->U[RHO][k][j][i]*lapse/gdet;
  Bcon[0] = 0.;
  Bcon[1] = S->U[B1][k][j][i]*lapse/gdet;
  Bcon[2] = S->U[B2][k][j][i]*lapse/gdet;
  Bcon[3] = S->U[B3][k][j][i]*lapse/gdet;

  Qcov[0] = (S->U[UU][k][j][i] - S->U[RHO][k][j][i])*lapse/gdet;
  Qcov[1] = S->U[U1][k][j][i]*lapse/gdet;
  Qcov[2] = S->U[U2][k][j][i]*lapse/gdet;
  Qcov[3] = S->U[U3][k][j][i]*lapse/gdet;

  //lower_grid(Bcon, Bcov, G, i, j, k, loc);
  for (int mu = 0; mu < NDIM; mu++) {
    Bcov[mu] = 0.;
    Qcon[mu] = 0.;
    for (int nu = 0; nu < NDIM; nu++) {
      Bcov[mu] += G->gcov[CENT][mu][nu][j][i]*Bcon[nu];
      Qcon[mu] += G->gcon[CENT][mu][nu][j][i]*Qcov[nu];
    }
  }

  //Bsq = 0.; for (int mu = 0; mu < NDIM; mu++) Bsq += Bcon[mu]*Bcov[mu];
  //raise_grid(Qcov, Qcon, G, i, j, k, loc);
  //QdB = 0.; for (int i = 0; i < NDIM; i++) QdB += Qcov[i]*Bcon[i];

  ncov[0] = -lapse;
  ncov[1] = 0.;
  ncov[2] = 0.;
  ncov[3] = 0.;
  for (int mu = 0; mu < NDIM; mu++) {
    Bcov[mu] = 0.;
    Qcon[mu] = 0.;
    ncon[mu] = 0.;
    for (int nu = 0; nu < NDIM; nu++) {
      Bcov[mu] += G->gcov[CENT][mu][nu][j][i]*Bcon[nu];
      Qcon[mu] += G->gcon[CENT][mu][nu][j][i]*Qcov[nu];
      ncon[mu] += G->gcon[CENT][mu][nu][j][i]*ncov[nu];
    }
  }
  //raise_grid(ncov, ncon, G, i, j, k, loc);
  Bsq = dot(Bcon, Bcov);
  QdB = dot(Bcon, Qcov);
  Qdotn = dot(Qcon, ncov);
  //Qdotn = 0.; for (int i = 0 ; i < NDIM; i++) Qdotn += Qcon[i]*ncov[i];
  //Qsq = 0.;  for (int i = 0; i < NDIM; i++) Qsq += Qcov[i]*Qcon[i];
  Qsq = dot(Qcon, Qcov);

  for (int mu = 0; mu < 4; mu++) Qtcon[mu] = Qcon[mu] + ncon[mu]*Qdotn;
  Qtsq = Qsq + Qdotn*Qdotn;

  // Set up eqtn for W'; this is the energy density
  Ep = -Qdotn - D;

  // Numerical rootfinding
  // Take guesses from primitives.
  Wp = Wp_func(G, S, i, j, k, loc, &eflag);
  if (eflag)
    return(eflag);

  double dedW, dedW2, f, errp, errm, Wpm, Wpp, h;

  // Step around the guess & evaluate errors
  Wpm = (1. - DEL)*Wp; //heuristic
  h = Wp - Wpm;
  Wpp = Wp + h;
  errp = err_eqn(Bsq, D, Ep, QdB, Qtsq, Wpp, &eflag);
  err = err_eqn(Bsq, D, Ep, QdB, Qtsq, Wp, &eflag);
  errm = err_eqn(Bsq, D, Ep, QdB, Qtsq, Wpm, &eflag);

  // Attempt a Halley/Muller/Bailey/Press step
  dedW = (errp - errm)/(Wpp - Wpm);
  dedW2 = (errp - 2.*err + errm)/(h*h);
  f = 0.5*err*dedW2/(dedW*dedW);
  // Limit size of 2nd derivative correction
  dW = -err/dedW/(1. - MY_MIN(MY_MAX(-0.3, f), 0.3));
  Wp1 = Wp;
  err1 = err;
  // Limit size of step
  Wp += MY_MAX( MY_MIN(dW, 2.0*Wp), -0.5*Wp);
  err = err_eqn(Bsq, D, Ep, QdB, Qtsq, Wp, &eflag);

  // Not good enough?  apply secant method
  for (iter = 0; (iter < ITERMAX) && (fabs(err/Wp) > ERRTOL); iter++) {
    dW = (Wp1 - Wp)*err/(err - err1);

    Wp1 = Wp;
    err1 = err;

    // Normal secant increment is dW. Also limit guess to between 0.5 and 2
    // times the current value
    Wp += MY_MAX( MY_MIN(dW, 2.0*Wp), -0.5*Wp);

    if (fabs(dW/Wp) < ERRTOL)
      break;

    err = err_eqn(Bsq, D, Ep, QdB, Qtsq, Wp, &eflag);
  }

  // TODO TODO WHY DOES I17 FAIL THIS

  // Failure to converge; do not set primitives other than B
<<<<<<< HEAD
  if(iter == ITERMAX)
=======
  if(iter == ITERMAX) {
    //if (DEBUG) fprintf(stderr, "ITER_MAX reached\n");
>>>>>>> dbdba724
    return(1);
  }

  // Find utsq, gamma, rho0 from Wp
  gamma = gamma_func(Bsq, D, QdB, Qtsq, Wp, &eflag);
  if (gamma < 1.) {
    fprintf(stderr,"gamma < 1 failure.\n");
    exit(1);
  }

  // Find the scalars
  rho0 = D/gamma;
  W = Wp + D;
  w = W/(gamma*gamma);
  P = Pressure_rho0_w(rho0, w);
  u = w - (rho0 + P);

  // Return without updating non-B primitives
  if (rho0 < 0 || u < 0) {
    return(5);
  }

  // Set primitives
  S->P[RHO][k][j][i] = rho0;
  S->P[UU][k][j][i] = u;

  // Find u(tilde); Eqn. 31 of Noble et al.
  S->P[U1][k][j][i] = (gamma/(W + Bsq))*(Qtcon[1] + QdB*Bcon[1]/W);
  S->P[U2][k][j][i] = (gamma/(W + Bsq))*(Qtcon[2] + QdB*Bcon[2]/W);
  S->P[U3][k][j][i] = (gamma/(W + Bsq))*(Qtcon[3] + QdB*Bcon[3]/W);

  return(0) ;
}

double err_eqn(double Bsq, double D, double Ep, double QdB, double Qtsq,
  double Wp, int *eflag)
{
  double p, err, W, w, rho0, gamma;
  double Pressure_rho0_w(double rho0, double w);
  double gamma_func(double Bsq, double D, double QdB, double Qtsq,
    double Wp, int *eflag);

  W = Wp + D ;
  gamma = gamma_func(Bsq, D, QdB, Qtsq, Wp, eflag);
  w = W/(gamma*gamma);
  rho0 = D/gamma;
  p = Pressure_rho0_w(rho0,w);

  err = -Ep + Wp - p + 0.5*Bsq + 0.5*(Bsq*Qtsq - QdB*QdB)/((Bsq + W)*(Bsq + W));

  return(err);
}

double gamma_func(double Bsq, double D, double QdB, double Qtsq, double Wp,
  int *eflag)
{
  double QdBsq, W, utsq, gamma, W2, WB;

  QdBsq = QdB*QdB;
  W = D + Wp;
  W2 = W*W;
  WB = W + Bsq;

  // This is basically inversion of eq. A7 of MM
  utsq = -((W + WB)*QdBsq + W2*Qtsq)/(QdBsq*(W + WB) + W2*(Qtsq - WB*WB));
  gamma = sqrt(1. + fabs(utsq));

  // Catch utsq < 0
  if(utsq < 0. || utsq > 1.e3*GAMMAMAX*GAMMAMAX) {
    *eflag = 2;
  }

  return(gamma);
}

//double Wp_func(double *prim, struct of_geom *geom, int *eflag)
double Wp_func(struct GridGeom *G, struct FluidState *S, int i, int j, int k,
  int loc, int *eflag)
{
  double rho0, u, utcon[NDIM], utcov[NDIM], utsq, gamma, Wp;
  double Pressure_rho0_u(double rho0, double u);

  rho0 = S->P[RHO][k][j][i];
  u    = S->P[UU][k][j][i];

  utcon[0] = 0.;
  utcon[1] = S->P[U1][k][j][i];
  utcon[2] = S->P[U2][k][j][i];
  utcon[3] = S->P[U3][k][j][i];

  //lower_grid(utcon, utcov, G, i, j, k, loc);
  for (int mu = 0; mu < NDIM; mu++) {
    utcov[mu] = 0.;
    for (int nu = 0; nu < NDIM; nu++) {
      utcov[mu] += G->gcov[CENT][mu][nu][j][i]*utcon[nu];
    }
  }
  utsq = dot(utcon, utcov);
  //utsq = 0.; 
  //for (int mu = 0; mu < NDIM; mu++) 
  //  utsq += utcon[mu]*utcov[mu];

  // Catch utsq < 0
  if ((utsq < 0.) && (fabs(utsq) < 1.e-13)) {
    utsq = fabs(utsq);
  }
  if (utsq < 0. || utsq > 1.e3*GAMMAMAX*GAMMAMAX) {
    *eflag = 2 ;
    return(rho0 + u); // Not sure what to do here...
  }

  gamma = sqrt(1. + fabs(utsq));

  Wp = (rho0 + u + Pressure_rho0_u(rho0,u))*gamma*gamma - rho0*gamma;

  return Wp;
}

// Equation of state
double Pressure_rho0_u(double rho0, double u)
{
  return ((gam - 1.)*u);
}

double Pressure_rho0_w(double rho0, double w)
{
  return ((w - rho0)*(gam - 1.)/gam);
}
<|MERGE_RESOLUTION|>--- conflicted
+++ resolved
@@ -151,12 +151,8 @@
   // TODO TODO WHY DOES I17 FAIL THIS
 
   // Failure to converge; do not set primitives other than B
-<<<<<<< HEAD
-  if(iter == ITERMAX)
-=======
   if(iter == ITERMAX) {
     //if (DEBUG) fprintf(stderr, "ITER_MAX reached\n");
->>>>>>> dbdba724
     return(1);
   }
 
