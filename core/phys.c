/******************************************************************************
 *                                                                            *
 * METRIC.C                                                                   *
 *                                                                            *
 * HELPER FUNCTIONS FOR METRIC TENSORS                                        *
 *                                                                            *
 ******************************************************************************/

#include "decs.h"

// MHD stress-energy tensor with first index up, second index down. A factor of
// sqrt(4 pi) is absorbed into the definition of b.
inline void mhd_calc(struct FluidState *S, int i, int j, int k, int dir, double *mhd)
{
  double u, pres, w, bsq, eta, ptot;

  u = S->P[UU][k][j][i];
  pres = (gam - 1.)*u;
  w = pres + S->P[RHO][k][j][i] + u;
  bsq = bsq_calc(S, i, j, k);
  eta = w + bsq;
  ptot = pres + 0.5*bsq;

  DLOOP1 {
    mhd[mu] = eta*S->ucon[dir][k][j][i]*S->ucov[mu][k][j][i] +
              ptot*delta(dir, mu) -
              S->bcon[dir][k][j][i]*S->bcov[mu][k][j][i];
  }
}

// TODO OLD only used in fixup.c and even then hacked to hell
void prim_to_flux(struct GridGeom *G, struct FluidState *S, int i, int j, int k,
  int dir, int loc, GridPrim flux)
{
  double mhd[NDIM];

  // Particle number flux
  flux[RHO][k][j][i] = S->P[RHO][k][j][i]*S->ucon[dir][k][j][i];

  mhd_calc(S, i, j, k, dir, mhd);

  // MHD stress-energy tensor w/ first index up, second index down
  flux[UU][k][j][i] = mhd[0] + flux[RHO][k][j][i];
  flux[U1][k][j][i] = mhd[1];
  flux[U2][k][j][i] = mhd[2];
  flux[U3][k][j][i] = mhd[3];

  // Dual of Maxwell tensor
  flux[B1][k][j][i] = S->bcon[1][k][j][i]*S->ucon[dir][k][j][i] -
                      S->bcon[dir][k][j][i]*S->ucon[1][k][j][i];
  flux[B2][k][j][i] = S->bcon[2][k][j][i]*S->ucon[dir][k][j][i] -
                      S->bcon[dir][k][j][i]*S->ucon[2][k][j][i];
  flux[B3][k][j][i] = S->bcon[3][k][j][i]*S->ucon[dir][k][j][i] -
                      S->bcon[dir][k][j][i]*S->ucon[3][k][j][i];

#if ELECTRONS
  flux[KEL][k][j][i] = flux[RHO][k][j][i]*S->P[KEL][k][j][i];
  flux[KTOT][k][j][i] = flux[RHO][k][j][i]*S->P[KTOT][k][j][i];
#endif

  PLOOP flux[ip][k][j][i] *= G->gdet[loc][j][i];
}

// Calculate fluxes in direction dir, over given range.
// Note backward indices convention, consistent with ZSLOOP's arguments
void prim_to_flux_vec(struct GridGeom *G, struct FluidState *S, int dir, int loc,
  int kstart, int kstop, int jstart, int jstop, int istart, int istop,
  GridPrim flux)
{
  //Only collapse over first two dimensions, to preserve vectorization
  // TODO try pragma simd for last loop only
//#pragma omp parallel
{
<<<<<<< HEAD
//#pragma omp for collapse(3) nowait
=======
#pragma omp for collapse(2) nowait
>>>>>>> 0f0d3a12
  ZSLOOP(kstart, kstop, jstart, jstop, istart, istop) {
    double mhd[NDIM];

    flux[RHO][k][j][i] = S->P[RHO][k][j][i] * S->ucon[dir][k][j][i] * G->gdet[loc][j][i];

    mhd_calc(S, i, j, k, dir, mhd);

    // MHD stress-energy tensor w/ first index up, second index down
    flux[UU][k][j][i] = mhd[0] * G->gdet[loc][j][i] + flux[RHO][k][j][i];
    flux[U1][k][j][i] = mhd[1] * G->gdet[loc][j][i];
    flux[U2][k][j][i] = mhd[2] * G->gdet[loc][j][i];
    flux[U3][k][j][i] = mhd[3] * G->gdet[loc][j][i];
  }

<<<<<<< HEAD
//#pragma omp for simd collapse(2) nowait
=======
#pragma omp for collapse(2) nowait
>>>>>>> 0f0d3a12
  ZSLOOP(kstart, kstop, jstart, jstop, istart, istop) {
    // Dual of Maxwell tensor
    flux[B1][k][j][i] = (S->bcon[1][k][j][i] * S->ucon[dir][k][j][i]
        - S->bcon[dir][k][j][i] * S->ucon[1][k][j][i]) * G->gdet[loc][j][i];
    flux[B2][k][j][i] = (S->bcon[2][k][j][i] * S->ucon[dir][k][j][i]
        - S->bcon[dir][k][j][i] * S->ucon[2][k][j][i]) * G->gdet[loc][j][i];
    flux[B3][k][j][i] = (S->bcon[3][k][j][i] * S->ucon[dir][k][j][i]
        - S->bcon[dir][k][j][i] * S->ucon[3][k][j][i]) * G->gdet[loc][j][i];

  }

#if ELECTRONS
<<<<<<< HEAD
//#pragma omp for simd collapse(2)
=======
#pragma omp for collapse(2)
>>>>>>> 0f0d3a12
  ZSLOOP(kstart, kstop, jstart, jstop, istart, istop) {
    // RHO already includes a factor of gdet!
    flux[KEL][k][j][i] = flux[RHO][k][j][i]*S->P[KEL][k][j][i];
    flux[KTOT][k][j][i] = flux[RHO][k][j][i]*S->P[KTOT][k][j][i];
  }
#endif
}

}

// calculate magnetic field four-vector
inline void bcon_calc(struct FluidState *S, int i, int j, int k)
{
  S->bcon[0][k][j][i] = S->P[B1][k][j][i]*S->ucov[1][k][j][i] +
                        S->P[B2][k][j][i]*S->ucov[2][k][j][i] +
                        S->P[B3][k][j][i]*S->ucov[3][k][j][i];
  for (int mu = 1; mu < 4; mu++) {
    S->bcon[mu][k][j][i] = (S->P[B1-1+mu][k][j][i] +
      S->bcon[0][k][j][i]*S->ucon[mu][k][j][i])/S->ucon[0][k][j][i];
  }
}

// Find gamma-factor wrt normal observer
inline double mhd_gamma_calc(struct GridGeom *G, struct FluidState *S, int i, int j,
  int k, int loc)
{
  double qsq = G->gcov[loc][1][1][j][i]*S->P[U1][k][j][i]*S->P[U1][k][j][i]
      + G->gcov[loc][2][2][j][i]*S->P[U2][k][j][i]*S->P[U2][k][j][i]
      + G->gcov[loc][3][3][j][i]*S->P[U3][k][j][i]*S->P[U3][k][j][i]
      + 2.*(G->gcov[loc][1][2][j][i]*S->P[U1][k][j][i]*S->P[U2][k][j][i]
          + G->gcov[loc][1][3][j][i]*S->P[U1][k][j][i]*S->P[U3][k][j][i]
          + G->gcov[loc][2][3][j][i]*S->P[U2][k][j][i]*S->P[U3][k][j][i]);


  /*if (qsq < 0.) {
    if (fabs(qsq) > 1.E-10) { // Then assume not just machine precision
      fprintf(stderr,
        "gamma_calc():  failed: [%i %i %i] qsq = %28.18e \n",
        i, j, k, qsq);
      fprintf(stderr,
        "v[1-3] = %28.18e %28.18e %28.18e  \n",
        S->P[U1][k][j][i], S->P[U2][k][j][i], S->P[U3][k][j][i]);
      *gamma = 1.;
      return 1;
    } else {
      qsq = 1.E-10; // Set floor
    }
  }*/

  return sqrt(1. + qsq);

}

// Find contravariant four-velocity
inline void ucon_calc(struct GridGeom *G, struct FluidState *S, int i, int j, int k,
  int loc)
{
  double gamma = mhd_gamma_calc(G, S, i, j, k, loc);

  double alpha = G->lapse[loc][j][i];
  S->ucon[0][k][j][i] = gamma/alpha;
  for (int mu = 1; mu < NDIM; mu++) {
    S->ucon[mu][k][j][i] = S->P[U1+mu-1][k][j][i] -
        gamma*alpha*G->gcon[loc][0][mu][j][i];
  }
}

// Calculate ucon, ucov, bcon, bcov from primitive variables
// TODO OLD individual calculation -- use vector
inline void get_state(struct GridGeom *G, struct FluidState *S, int i, int j, int k,
  int loc)
{
    ucon_calc(G, S, i, j, k, loc);
    lower_grid(S->ucon, S->ucov, G, i, j, k, loc);
    bcon_calc(S, i, j, k);
    lower_grid(S->bcon, S->bcov, G, i, j, k, loc);
}

// Calculate ucon, ucov, bcon, bcov from primitive variables, over given range
// Note same range convention as ZSLOOP and other *_vec functions
void get_state_vec(struct GridGeom *G, struct FluidState *S, int loc,
  int kstart, int kstop, int jstart, int jstop, int istart, int istop)
{
//#pragma omp parallel
  {
<<<<<<< HEAD
//#pragma omp for simd collapse(2)
=======
#pragma omp for collapse(2)
>>>>>>> 0f0d3a12
    ZSLOOP(kstart, kstop, jstart, jstop, istart, istop) {
      ucon_calc(G, S, i, j, k, loc);
      //lower_grid(S->ucon, S->ucov, G, i, j, k, loc);
    }

<<<<<<< HEAD
//#pragma omp for simd collapse(2)
=======
#pragma omp for collapse(2)
>>>>>>> 0f0d3a12
    ZSLOOP(kstart, kstop, jstart, jstop, istart, istop) {
      lower_grid(S->ucon, S->ucov, G, i, j, k, loc);
    }
    //lower_grid_vec(S->ucon, S->ucov, G, kstart, kstop, jstart, jstop, istart, istop, loc);

<<<<<<< HEAD
//#pragma omp for simd collapse(2)
=======
#pragma omp for collapse(2)
>>>>>>> 0f0d3a12
    ZSLOOP(kstart, kstop, jstart, jstop, istart, istop) {
      bcon_calc(S, i, j, k);
      //lower_grid(S->bcon, S->bcov, G, i, j, k, loc);
    }

<<<<<<< HEAD
//#pragma omp for simd collapse(2)
=======
#pragma omp for collapse(2)
>>>>>>> 0f0d3a12
    ZSLOOP(kstart, kstop, jstart, jstop, istart, istop) {
      lower_grid(S->bcon, S->bcov, G, i, j, k, loc);
    }
  }

    //lower_grid_vec(S->bcon, S->bcov, G, kstart, kstop, jstart, jstop, istart, istop, loc);
}

// TODO reintroduce this? Just fails the fluid on certain conditions
inline void check_speeds(struct GridGeom *G, struct FluidState *S)
{
#pragma omp parallel for collapse(3)
  ZLOOP {
    // Find fast magnetosonic speed
    double bsq = bsq_calc(S, i, j, k);
    double rho = fabs(S->P[RHO][k][j][i]);
    double u = fabs(S->P[UU][k][j][i]);
    double ef = rho + gam*u;
    double ee = bsq + ef;
    double va2 = bsq/ee;
    double cs2 = gam*(gam - 1.)*u/ef;

    double cms2 = cs2 + va2 - cs2*va2;

    // Sanity checks
    if (cms2 < 0.) {
      fprintf(stderr, "\n\ncms2: %g %g %g\n\n", gam, u, ef);
      fail(G, S, FAIL_COEFF_NEG, i, j, k);
    }
    if (cms2 > 1.) {
      fail(G, S, FAIL_COEFF_SUP, i, j, k);
    }
  }

//  // This one requires a lot of context Acon/cov Bcon/cov -> A,B,C -> discr
//  if ((discr < 0.0) && (discr > -1.e-10)) {
//    discr = 0.0;
//  } else if (discr < -1.e-10) {
//    fprintf(stderr, "\n\t %g %g %g %g %g\n", A, B, C, discr, cms2);
//    fprintf(stderr, "\n\t S->ucon: %g %g %g %g\n", S->ucon[0][k][j][i],
//      S->ucon[1][k][j][i], S->ucon[2][k][j][i], S->ucon[3][k][j][i]);
//    fprintf(stderr, "\n\t S->bcon: %g %g %g %g\n", S->bcon[0][k][j][i],
//      S->bcon[1][k][j][i], S->bcon[2][k][j][i], S->bcon[3][k][j][i]);
//    fprintf(stderr, "\n\t Acon: %g %g %g %g\n", Acon[0], Acon[1], Acon[2],
//      Acon[3]);
//    fprintf(stderr, "\n\t Bcon: %g %g %g %g\n", Bcon[0], Bcon[1], Bcon[2],
//      Bcon[3]);
//    fail(G, S, FAIL_VCHAR_DISCR, i, j, k);
//    discr = 0.;
//  }
}

// Calculate components of magnetosonic velocity from primitive variables
// TODO this is a primary candidate for splitting/vectorizing
inline void mhd_vchar(struct GridGeom *G, struct FluidState *S, int i, int j, int k,
  int loc, int dir, GridDouble cmax, GridDouble cmin)
{
  double discr, vp, vm, bsq, ee, ef, va2, cs2, cms2, rho, u;
  double Acov[NDIM], Bcov[NDIM], Acon[NDIM], Bcon[NDIM];
  double Asq, Bsq, Au, Bu, AB, Au2, Bu2, AuBu, A, B, C;

  DLOOP1 {
    Acov[mu] = 0.;
  }
  Acov[dir] = 1.;

  DLOOP1 {
    Bcov[mu] = 0.;
  }
  Bcov[0] = 1.;

  DLOOP1 {
    Acon[mu] = 0.;
    Bcon[mu] = 0.;
  }
  DLOOP2 {
    Acon[mu] += G->gcon[loc][mu][nu][j][i]*Acov[nu];
    Bcon[mu] += G->gcon[loc][mu][nu][j][i]*Bcov[nu];
  }

  // Find fast magnetosonic speed
  bsq = bsq_calc(S, i, j, k);
  rho = fabs(S->P[RHO][k][j][i]);
  u = fabs(S->P[UU][k][j][i]);
  ef = rho + gam*u;
  ee = bsq + ef;
  va2 = bsq/ee;
  cs2 = gam*(gam - 1.)*u/ef;

  cms2 = cs2 + va2 - cs2*va2;

  cms2 = (cms2 < 0) ? SMALL : cms2;
  cms2 = (cms2 > 1) ? 1 : cms2;

  // Require that speed of wave measured by observer q->ucon is cms2
  Asq = dot(Acon, Acov);
  Bsq = dot(Bcon, Bcov);
  Au = Bu = 0.;
  DLOOP1 {
    Au += Acov[mu]*S->ucon[mu][k][j][i];
    Bu += Bcov[mu]*S->ucon[mu][k][j][i];
  }
  AB = dot(Acon, Bcov);
  Au2 = Au*Au;
  Bu2 = Bu*Bu;
  AuBu = Au*Bu;

  A = Bu2 - (Bsq + Bu2)*cms2;
  B = 2.*(AuBu - (AB + AuBu)*cms2);
  C = Au2 - (Asq + Au2)*cms2;

  discr = B*B - 4.*A*C;
  discr = (discr < 0.) ? 0. : discr;
  discr = sqrt(discr);

  vp = -(-B + discr)/(2.*A);
  vm = -(-B - discr)/(2.*A);

  cmax[k][j][i] = (vp > vm) ? vp : vm;
  cmin[k][j][i] = (vp > vm) ? vm : vp;
}

// Source terms for equations of motion
inline void get_fluid_source(struct GridGeom *G, struct FluidState *S, GridPrim *dU)
{
#if WIND_TERM
  static struct FluidState *dS;
  static int firstc = 1;
  if (firstc) {dS = calloc(1,sizeof(struct FluidState)); firstc = 0;}
#endif

#pragma omp parallel for collapse(3)
  ZLOOP {
    double mhd[NDIM][NDIM];

    DLOOP1 mhd_calc(S, i, j, k, mu, mhd[mu]); // TODO make an mhd_calc_vec?

    // Contract mhd stress tensor with connection
    // TODO this is scattered memory access.  Precompute mu,nu sums
    PLOOP (*dU)[ip][k][j][i] = 0.;
    DLOOP2 {
      for (int gam = 0; gam < NDIM; gam++)
        (*dU)[UU+gam][k][j][i] += mhd[mu][nu]*G->conn[nu][gam][mu][j][i];
    }

    PLOOP (*dU)[ip][k][j][i] *= G->gdet[CENT][j][i];
  }

  // Add a small "wind" source term in RHO,UU
#if WIND_TERM
#pragma omp parallel for simd collapse(2)
  ZLOOP {
    // Stolen shamelessly from iharm2d_v3

    /* need coordinates to evaluate particle addtn rate */
    double X[NDIM];
    coord(i, j, k, CENT, X);
    double r, th;
    bl_coord(X, &r, &th);
    double cth = cos(th) ;

    /* here is the rate at which we're adding particles */
    /* this function is designed to concentrate effect in the
     funnel in black hole evolutions */
    double drhopdt = 2.e-4*cth*cth*cth*cth/pow(1. + r*r,2) ;

    dS->P[RHO][k][j][i] = drhopdt ;

    double Tp = 10. ;  /* temp, in units of c^2, of new plasma */
    dS->P[UU][k][j][i] = drhopdt*Tp*3. ;

    /* Leave P[U{1,2,3}]=0 to add in particles in normal observer frame */
    /* Likewise leave P[BN]=0 */
  }

  /* add in plasma to the T^t_a component of the stress-energy tensor */
  /* notice that U already contains a factor of sqrt{-g} */
  get_state_vec(G, dS, CENT, 0, N3-1, 0, N2-1, 0, N1-1);
  prim_to_flux_vec(G, dS, 0, CENT, 0, N3-1, 0, N2-1, 0, N1-1, dS->U);

#pragma omp parallel for simd collapse(3)
  PLOOP ZLOOP {
    (*dU)[ip][k][j][i] += dS->U[ip][k][j][i] ;
  }
#endif
}

// Returns b.b (twice magnetic pressure)
inline double bsq_calc(struct FluidState *S, int i, int j, int k)
{

  double bsq = 0.;
  DLOOP1 {
    bsq += S->bcon[mu][k][j][i]*S->bcov[mu][k][j][i];
  }

  return bsq;
}<|MERGE_RESOLUTION|>--- conflicted
+++ resolved
@@ -67,15 +67,10 @@
   int kstart, int kstop, int jstart, int jstop, int istart, int istop,
   GridPrim flux)
 {
-  //Only collapse over first two dimensions, to preserve vectorization
-  // TODO try pragma simd for last loop only
-//#pragma omp parallel
-{
-<<<<<<< HEAD
-//#pragma omp for collapse(3) nowait
-=======
-#pragma omp for collapse(2) nowait
->>>>>>> 0f0d3a12
+  // TODO reintroduce simd pragma to see where it messes things up
+#pragma omp parallel
+{
+#pragma omp for collapse(3) nowait
   ZSLOOP(kstart, kstop, jstart, jstop, istart, istop) {
     double mhd[NDIM];
 
@@ -90,11 +85,7 @@
     flux[U3][k][j][i] = mhd[3] * G->gdet[loc][j][i];
   }
 
-<<<<<<< HEAD
-//#pragma omp for simd collapse(2) nowait
-=======
-#pragma omp for collapse(2) nowait
->>>>>>> 0f0d3a12
+#pragma omp for collapse(3) nowait
   ZSLOOP(kstart, kstop, jstart, jstop, istart, istop) {
     // Dual of Maxwell tensor
     flux[B1][k][j][i] = (S->bcon[1][k][j][i] * S->ucon[dir][k][j][i]
@@ -107,11 +98,7 @@
   }
 
 #if ELECTRONS
-<<<<<<< HEAD
-//#pragma omp for simd collapse(2)
-=======
-#pragma omp for collapse(2)
->>>>>>> 0f0d3a12
+#pragma omp for collapse(3)
   ZSLOOP(kstart, kstop, jstart, jstop, istart, istop) {
     // RHO already includes a factor of gdet!
     flux[KEL][k][j][i] = flux[RHO][k][j][i]*S->P[KEL][k][j][i];
@@ -146,7 +133,8 @@
           + G->gcov[loc][2][3][j][i]*S->P[U2][k][j][i]*S->P[U3][k][j][i]);
 
 
-  /*if (qsq < 0.) {
+#if DEBUG
+  if (qsq < 0.) {
     if (fabs(qsq) > 1.E-10) { // Then assume not just machine precision
       fprintf(stderr,
         "gamma_calc():  failed: [%i %i %i] qsq = %28.18e \n",
@@ -159,7 +147,8 @@
     } else {
       qsq = 1.E-10; // Set floor
     }
-  }*/
+  }
+#endif
 
   return sqrt(1. + qsq);
 
@@ -195,93 +184,33 @@
 void get_state_vec(struct GridGeom *G, struct FluidState *S, int loc,
   int kstart, int kstop, int jstart, int jstop, int istart, int istop)
 {
-//#pragma omp parallel
+#pragma omp parallel
   {
-<<<<<<< HEAD
-//#pragma omp for simd collapse(2)
-=======
-#pragma omp for collapse(2)
->>>>>>> 0f0d3a12
+#pragma omp for collapse(3)
     ZSLOOP(kstart, kstop, jstart, jstop, istart, istop) {
       ucon_calc(G, S, i, j, k, loc);
       //lower_grid(S->ucon, S->ucov, G, i, j, k, loc);
     }
 
-<<<<<<< HEAD
-//#pragma omp for simd collapse(2)
-=======
-#pragma omp for collapse(2)
->>>>>>> 0f0d3a12
+#pragma omp for collapse(3)
     ZSLOOP(kstart, kstop, jstart, jstop, istart, istop) {
       lower_grid(S->ucon, S->ucov, G, i, j, k, loc);
     }
     //lower_grid_vec(S->ucon, S->ucov, G, kstart, kstop, jstart, jstop, istart, istop, loc);
 
-<<<<<<< HEAD
-//#pragma omp for simd collapse(2)
-=======
-#pragma omp for collapse(2)
->>>>>>> 0f0d3a12
+#pragma omp for collapse(3)
     ZSLOOP(kstart, kstop, jstart, jstop, istart, istop) {
       bcon_calc(S, i, j, k);
       //lower_grid(S->bcon, S->bcov, G, i, j, k, loc);
     }
 
-<<<<<<< HEAD
-//#pragma omp for simd collapse(2)
-=======
-#pragma omp for collapse(2)
->>>>>>> 0f0d3a12
+#pragma omp for collapse(3)
     ZSLOOP(kstart, kstop, jstart, jstop, istart, istop) {
       lower_grid(S->bcon, S->bcov, G, i, j, k, loc);
     }
   }
 
     //lower_grid_vec(S->bcon, S->bcov, G, kstart, kstop, jstart, jstop, istart, istop, loc);
-}
-
-// TODO reintroduce this? Just fails the fluid on certain conditions
-inline void check_speeds(struct GridGeom *G, struct FluidState *S)
-{
-#pragma omp parallel for collapse(3)
-  ZLOOP {
-    // Find fast magnetosonic speed
-    double bsq = bsq_calc(S, i, j, k);
-    double rho = fabs(S->P[RHO][k][j][i]);
-    double u = fabs(S->P[UU][k][j][i]);
-    double ef = rho + gam*u;
-    double ee = bsq + ef;
-    double va2 = bsq/ee;
-    double cs2 = gam*(gam - 1.)*u/ef;
-
-    double cms2 = cs2 + va2 - cs2*va2;
-
-    // Sanity checks
-    if (cms2 < 0.) {
-      fprintf(stderr, "\n\ncms2: %g %g %g\n\n", gam, u, ef);
-      fail(G, S, FAIL_COEFF_NEG, i, j, k);
-    }
-    if (cms2 > 1.) {
-      fail(G, S, FAIL_COEFF_SUP, i, j, k);
-    }
-  }
-
-//  // This one requires a lot of context Acon/cov Bcon/cov -> A,B,C -> discr
-//  if ((discr < 0.0) && (discr > -1.e-10)) {
-//    discr = 0.0;
-//  } else if (discr < -1.e-10) {
-//    fprintf(stderr, "\n\t %g %g %g %g %g\n", A, B, C, discr, cms2);
-//    fprintf(stderr, "\n\t S->ucon: %g %g %g %g\n", S->ucon[0][k][j][i],
-//      S->ucon[1][k][j][i], S->ucon[2][k][j][i], S->ucon[3][k][j][i]);
-//    fprintf(stderr, "\n\t S->bcon: %g %g %g %g\n", S->bcon[0][k][j][i],
-//      S->bcon[1][k][j][i], S->bcon[2][k][j][i], S->bcon[3][k][j][i]);
-//    fprintf(stderr, "\n\t Acon: %g %g %g %g\n", Acon[0], Acon[1], Acon[2],
-//      Acon[3]);
-//    fprintf(stderr, "\n\t Bcon: %g %g %g %g\n", Bcon[0], Bcon[1], Bcon[2],
-//      Bcon[3]);
-//    fail(G, S, FAIL_VCHAR_DISCR, i, j, k);
-//    discr = 0.;
-//  }
 }
 
 // Calculate components of magnetosonic velocity from primitive variables
