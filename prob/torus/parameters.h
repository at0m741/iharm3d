--- conflicted
+++ resolved
@@ -14,13 +14,8 @@
 /* MPI DECOMPOSITION */
 /* COUNTERINTUITIVE: Split N3, N2, N1 order to keep k smaller than i,j*/
 #define N1CPU 1
-<<<<<<< HEAD
-#define N2CPU 4
-#define N3CPU 4
-=======
 #define N2CPU 2
 #define N3CPU 2
->>>>>>> dbdba724
 
 /* METRIC
  *   MINKOWSKI, MKS
