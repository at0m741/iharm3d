<<<<<<< HEAD
# TODO specify consistent h5pcc/libraries/flags combinations
CFLAGS = -std=gnu99 -O3 -march=core-avx2 -mtune=core-avx2 -flto -fopenmp -funroll-loops -mcmodel=large

#CC = /opt/phdf5-intel/bin/h5pcc
#CFLAGS = -std=gnu99 -xCORE-AVX2 -O3 -Wall -Werror -qopenmp -ipo
#GSL_DIR = /opt/gsl-intel/
#MATH_LIB =
=======
CC = h5pcc
#CC = /opt/phdf5-intel/h5pcc

ifneq (,$(findstring GCC,$(shell $(CC) --version)))
	CFLAGS = -std=gnu99 -O3 -march=core-avx2 -mtune=core-avx2 -flto -fopenmp -funroll-loops -mcmodel=large
endif

ifneq (,$(findstring icc,$(shell $(CC) --version)))
	CFLAGS = -std=gnu99 -xCORE-AVX2 -O3 -qopenmp -ipo
	GSL_DIR = /opt/gsl-intel/
	MATH_LIB =
endif
>>>>>>> dbdba724
<|MERGE_RESOLUTION|>--- conflicted
+++ resolved
@@ -1,12 +1,3 @@
-<<<<<<< HEAD
-# TODO specify consistent h5pcc/libraries/flags combinations
-CFLAGS = -std=gnu99 -O3 -march=core-avx2 -mtune=core-avx2 -flto -fopenmp -funroll-loops -mcmodel=large
-
-#CC = /opt/phdf5-intel/bin/h5pcc
-#CFLAGS = -std=gnu99 -xCORE-AVX2 -O3 -Wall -Werror -qopenmp -ipo
-#GSL_DIR = /opt/gsl-intel/
-#MATH_LIB =
-=======
 CC = h5pcc
 #CC = /opt/phdf5-intel/h5pcc
 
@@ -18,5 +9,4 @@
 	CFLAGS = -std=gnu99 -xCORE-AVX2 -O3 -qopenmp -ipo
 	GSL_DIR = /opt/gsl-intel/
 	MATH_LIB =
-endif
->>>>>>> dbdba724
+endif